--- conflicted
+++ resolved
@@ -1,5 +1,6 @@
 # Byte-compiled / optimized / DLL files
 __pycache__/
+*.py[codz]
 *.py[codz]
 *$py.class
 
@@ -47,6 +48,7 @@
 coverage.xml
 *.cover
 *.py.cover
+*.py.cover
 .hypothesis/
 .pytest_cache/
 cover/
@@ -107,12 +109,16 @@
 #   https://python-poetry.org/docs/basic-usage/#commit-your-poetrylock-file-to-version-control
 #poetry.lock
 #poetry.toml
+#poetry.toml
 
 # pdm
 #   Similar to Pipfile.lock, it is generally recommended to include pdm.lock in version control.
 #   pdm recommends including project-wide configuration in pdm.toml, but excluding .pdm-python.
 #   https://pdm-project.org/en/latest/usage/project/#working-with-version-control
+#   pdm recommends including project-wide configuration in pdm.toml, but excluding .pdm-python.
+#   https://pdm-project.org/en/latest/usage/project/#working-with-version-control
 #pdm.lock
+#pdm.toml
 #pdm.toml
 .pdm-python
 .pdm-build/
@@ -124,6 +130,13 @@
 #   in the .venv directory. It is recommended not to include this directory in version control.
 .pixi
 
+# pixi
+#   Similar to Pipfile.lock, it is generally recommended to include pixi.lock in version control.
+#pixi.lock
+#   Pixi creates a virtual environment in the .pixi directory, just like venv module creates one
+#   in the .venv directory. It is recommended not to include this directory in version control.
+.pixi
+
 # PEP 582; used by e.g. github.com/David-OConnor/pyflow and github.com/pdm-project/pdm
 __pypackages__/
 
@@ -136,6 +149,7 @@
 
 # Environments
 .env
+.envrc
 .envrc
 .venv
 env/
@@ -187,6 +201,8 @@
 #  and can be added to the global gitignore or merged into this file. However, if you prefer, 
 #  you could uncomment the following to ignore the entire vscode folder
 .vscode/
+#  you could uncomment the following to ignore the entire vscode folder
+.vscode/
 
 # Ruff stuff:
 .ruff_cache/
@@ -205,11 +221,7 @@
 # Marimo
 marimo/_static/
 marimo/_lsp/
-<<<<<<< HEAD
 __marimo__/
 
 # Custom roadmap
-/roadmap
-=======
-__marimo__/
->>>>>>> 9ddc3dc6
+/roadmap