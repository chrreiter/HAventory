--- conflicted
+++ resolved
@@ -34,33 +34,15 @@
 
     const toggle = sr.querySelector('[data-testid="expand-toggle"]') as HTMLButtonElement;
     toggle.click();
-<<<<<<< HEAD
-    // Overlay root should exist and contain content
-    const root = document.getElementById('haventory-overlay-root') as HTMLElement;
-    expect(root).toBeTruthy();
-    expect(root.textContent || '').toContain('HAventory');
-=======
     // Overlay should exist and contain content
     await el.updateComplete;
     const overlay = sr.querySelector('.overlay') as HTMLElement;
     expect(overlay).toBeTruthy();
     expect(overlay.textContent || '').toContain('HAventory');
->>>>>>> 2253f41f
 
     // Inject a conflict to render banner
     const store = (el as any).store as Store;
     store['pushError']({ code: 'conflict', message: 'conflict', context: {} }, { itemId: '1', changes: { name: 'B' } } as any);
-<<<<<<< HEAD
-    // Re-render overlay with banners
-    ;(el as any)['_renderOverlay']();
-    expect(root.textContent || '').toContain('conflict');
-
-    // Send Esc key to close overlay
-    const overlay = root.querySelector('.overlay') as HTMLElement;
-    overlay.dispatchEvent(new KeyboardEvent('keydown', { key: 'Escape', bubbles: true }));
-    // Toggle should regain focus
-    expect(document.activeElement === toggle || (sr.activeElement === toggle)).toBeTruthy();
-=======
     (el as any).requestUpdate?.();
     if ('updateComplete' in el && el.updateComplete) { await el.updateComplete; }
     expect((sr.querySelector('.overlay')?.textContent || '')).toContain('conflict');
@@ -307,6 +289,5 @@
     // Verify dialog is now in create mode (item should be null, not the old item)
     expect(dialog.open).toBe(true);
     expect(dialog.item).toBe(null);
->>>>>>> 2253f41f
   });
 });